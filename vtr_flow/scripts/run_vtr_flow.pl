--- conflicted
+++ resolved
@@ -447,11 +447,7 @@
 
 	if ( !$error_code ) {
 		$q = &system_with_timeout( "$odin2_path", "odin.out", $timeout, $temp_dir,
-<<<<<<< HEAD
 			"-c", $odin_config_file_name, "--adder_type", $odin_adder_config_path);
-=======
-			"-c", $odin_config_file_name);
->>>>>>> a9639a28
 
 		if ( -e $odin_output_file_path and $q eq "success") {
 			if ( !$keep_intermediate_files ) {
